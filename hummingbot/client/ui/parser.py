import argparse
import asyncio
from typing import (
    List,
)

from hummingbot.client.errors import ArgumentParserError


class ThrowingArgumentParser(argparse.ArgumentParser):
    def error(self, message):
        raise ArgumentParserError(message)

    def exit(self, status=0, message=None):
        pass

    def print_help(self, file=None):
        pass

    @property
    def subparser_action(self):
        for action in self._actions:
            if isinstance(action, argparse._SubParsersAction):
                return action

    @property
    def commands(self) -> List[str]:
        return list(self.subparser_action._name_parser_map.keys())

    def subcommands_from(self, top_level_command: str) -> List[str]:
        parser: argparse.ArgumentParser = self.subparser_action._name_parser_map.get(top_level_command)
        subcommands = parser._optionals._option_string_actions.keys()
        filtered = list(filter(lambda sub: sub.startswith("--") and sub != "--help", subcommands))
        return filtered


def load_parser(hummingbot) -> ThrowingArgumentParser:
    parser = ThrowingArgumentParser(prog="", add_help=False)
    subparsers = parser.add_subparsers()

    help_parser = subparsers.add_parser("help", help="Print a list of commands")
    help_parser.add_argument("command", nargs="?", default="all", help="Get help for a specific command")
    help_parser.set_defaults(func=hummingbot.help)

    start_parser = subparsers.add_parser("start", help="Start market making with Hummingbot")
    start_parser.add_argument("--log-level", help="Level of logging")
    start_parser.set_defaults(func=hummingbot.start)

    config_parser = subparsers.add_parser("config", help="Add your personal credentials e.g. exchange API keys")
    config_parser.add_argument("key", nargs="?", default=None, help="Configure a specific variable")
    config_parser.set_defaults(func=hummingbot.config)

    status_parser = subparsers.add_parser("status", help="Get current bot status")
    status_parser.set_defaults(func=hummingbot.status)

    list_parser = subparsers.add_parser("list", help="List global objects")
    list_parser.add_argument("obj", choices=["wallets", "exchanges", "configs", "trades"],
                             help="Type of object to list", nargs="?")
    list_parser.set_defaults(func=hummingbot.list)

    describe_parser = subparsers.add_parser("describe", help="Print detailed description of objects ")
    describe_parser.add_argument("-w", "--wallet", action="store_true", help="Describe current wallet")
    describe_parser.add_argument("-e", "--exchange", help="Describe an exchange")
    describe_parser.set_defaults(func=hummingbot.describe)

    get_balance_parser = subparsers.add_parser("get_balance", help="Print balance of a certain currency ")
    get_balance_parser.add_argument("-c", "--currency", help="Specify the currency you are querying balance for")
    get_balance_parser.add_argument("-w", "--wallet", action="store_true", help="Get balance in the current wallet")
    get_balance_parser.add_argument("-e", "--exchange", help="Get balance in a specific exchange")
    get_balance_parser.set_defaults(func=hummingbot.get_balance)

    exit_parser = subparsers.add_parser("exit", help="Securely exit the command line")
    exit_parser.add_argument("-f", "--force", action="store_true", help="Does not cancel outstanding orders",
                             default=False)
    exit_parser.set_defaults(func=hummingbot.exit)

<<<<<<< HEAD
    stop_parser = subparsers.add_parser("stop", help="Stop the bot\"s active strategy")
    stop_parser.set_defaults(func=lambda **kwargs: asyncio.ensure_future(hummingbot.stop(**kwargs)))
=======
    stop_parser = subparsers.add_parser('stop', help='Stop the bot\'s active strategy')
    stop_parser.set_defaults(func=hummingbot.stop)
>>>>>>> 9fdd38ba

    export_private_key_parser = subparsers.add_parser("export_private_key", help="Print your account private key")
    export_private_key_parser.set_defaults(func=lambda: asyncio.ensure_future(hummingbot.export_private_key()))

    history_parser = subparsers.add_parser("history", help="Get your bot\"s past trades and performance analytics")
    history_parser.set_defaults(func=hummingbot.history)

    export_trades_parser = subparsers.add_parser("export_trades", help="Export your trades to a csv file")
    export_trades_parser.add_argument("-p", "--path", help="Save csv to specific path")
    export_trades_parser.set_defaults(func=hummingbot.export_trades)

    return parser<|MERGE_RESOLUTION|>--- conflicted
+++ resolved
@@ -74,13 +74,8 @@
                              default=False)
     exit_parser.set_defaults(func=hummingbot.exit)
 
-<<<<<<< HEAD
-    stop_parser = subparsers.add_parser("stop", help="Stop the bot\"s active strategy")
-    stop_parser.set_defaults(func=lambda **kwargs: asyncio.ensure_future(hummingbot.stop(**kwargs)))
-=======
     stop_parser = subparsers.add_parser('stop', help='Stop the bot\'s active strategy')
     stop_parser.set_defaults(func=hummingbot.stop)
->>>>>>> 9fdd38ba
 
     export_private_key_parser = subparsers.add_parser("export_private_key", help="Print your account private key")
     export_private_key_parser.set_defaults(func=lambda: asyncio.ensure_future(hummingbot.export_private_key()))
